package main

import (
	"fmt"
	"log"
	"log/slog"
	"reflect"

<<<<<<< HEAD
	"github.com/gematik/zero-lab/pkg/attestation/tpmattest"
=======
>>>>>>> 5b6243b0
	"github.com/google/go-attestation/attest"
	"github.com/spf13/cobra"
)

var tpmCmd = &cobra.Command{
	Use:   "tpm",
	Short: "TPM Comands",
}

func init() {
	tpmCmd.AddCommand(tpmActivateCmd)
	tpmCmd.AddCommand(tpmTestCmd)
	rootCmd.AddCommand(tpmCmd)
}

var tpmActivateCmd = &cobra.Command{
	Use:   "activate",
	Short: "Activate TPM AK",
	Run: func(cmd *cobra.Command, args []string) {
		slog.Info("Activating TPM AK")
		tcl, err := CreateClient("http://192.168.1.133:8080", ".tpm.ak.id.json")
		if err != nil {
			log.Fatal(err)
		}
		defer tcl.Close()

		err = tcl.AttestWithServer()
		if err != nil {
			log.Fatal(err)
		}

	},
}

var tpmTestCmd = &cobra.Command{
	Use:   "test",
	Short: "Test TPM",
	Run: func(cmd *cobra.Command, args []string) {
		slog.Info("Testing TPM")

		config := &attest.OpenConfig{}
		tpm, err := attest.OpenTPM(config)
		if err != nil {
			log.Fatal(err)
		}

		eks, err := tpm.EKCertificates()
		if err != nil {
			log.Fatal(fmt.Errorf("reading EKs from TPM: %w", err))
		}

<<<<<<< HEAD
	slog.Info("TPM EKs", "count", len(eks))
	for i, ek := range eks {
		slog.Info("EK", "index", i, "cert", ek.Certificate)
	}
=======
		slog.Info("TPM EKs", "count", len(eks))
>>>>>>> 5b6243b0

		ek := eks[0]

		akConfig := &attest.AKConfig{
			Parent: &attest.ParentKeyConfig{
				Algorithm: attest.ECDSA,
				Handle:    0x81000002,
			},
		}
		ak, err := tpm.NewAK(akConfig)
		if err != nil {
			log.Fatal(err)
		}

		akBytes, err := ak.Marshal()
		if err != nil {
			log.Fatal(err)
		}

		slog.Info("Created new AK", "ak", reflect.TypeOf(ak.AttestationParameters().Public), "ek_type", reflect.TypeOf(ek.Public), "ak", string(akBytes))

		ak, err = tpm.LoadAK(akBytes)
		if err != nil {
			log.Fatal(err)
		}
	},
}<|MERGE_RESOLUTION|>--- conflicted
+++ resolved
@@ -6,10 +6,6 @@
 	"log/slog"
 	"reflect"
 
-<<<<<<< HEAD
-	"github.com/gematik/zero-lab/pkg/attestation/tpmattest"
-=======
->>>>>>> 5b6243b0
 	"github.com/google/go-attestation/attest"
 	"github.com/spf13/cobra"
 )
@@ -61,14 +57,10 @@
 			log.Fatal(fmt.Errorf("reading EKs from TPM: %w", err))
 		}
 
-<<<<<<< HEAD
-	slog.Info("TPM EKs", "count", len(eks))
-	for i, ek := range eks {
-		slog.Info("EK", "index", i, "cert", ek.Certificate)
-	}
-=======
 		slog.Info("TPM EKs", "count", len(eks))
->>>>>>> 5b6243b0
+		for i, ek := range eks {
+			slog.Info("EK", "index", i, "cert", ek.Certificate)
+		}
 
 		ek := eks[0]
 
